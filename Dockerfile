--- conflicted
+++ resolved
@@ -13,26 +13,17 @@
 # See the License for the specific language governing permissions and
 # limitations under the License.
 
-<<<<<<< HEAD
-FROM python:3.10.8-slim-bullseye
-=======
 FROM python:3.10.5-alpine3.16
->>>>>>> a0f4a7aa
 
 COPY . /service
 WORKDIR /service
 
-<<<<<<< HEAD
-# install dependencies
-RUN apt update && apt dist-upgrade -y
-=======
 RUN apk update && apk upgrade
 RUN apk add --no-cache gcc
 RUN apk add --update alpine-sdk
 # Security patch toss busybox
 RUN apk upgrade busybox --repository=http://dl-cdn.alpinelinux.org/alpine/edge/main
 
->>>>>>> a0f4a7aa
 RUN pip install .
 
 # create new user and execute as that user
